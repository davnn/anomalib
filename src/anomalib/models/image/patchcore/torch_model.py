--- conflicted
+++ resolved
@@ -40,14 +40,10 @@
 from torch import nn
 from torch.nn import functional as F  # noqa: N812
 
-<<<<<<< HEAD
-from anomalib.models.components import DynamicBufferMixin, KCenterGreedy, TimmFeatureExtractor, AnomalyMapGenerator
-=======
 from anomalib.data import InferenceBatch
 from anomalib.models.components import DynamicBufferMixin, KCenterGreedy, TimmFeatureExtractor
 
 from .anomaly_map import AnomalyMapGenerator
->>>>>>> 030c2df6
 
 if TYPE_CHECKING:
     from anomalib.data.utils.tiler import Tiler
@@ -107,11 +103,11 @@
     """
 
     def __init__(
-            self,
-            layers: Sequence[str],
-            backbone: str = "wide_resnet50_2",
-            pre_trained: bool = True,
-            num_neighbors: int = 9,
+        self,
+        layers: Sequence[str],
+        backbone: str = "wide_resnet50_2",
+        pre_trained: bool = True,
+        num_neighbors: int = 9,
     ) -> None:
         super().__init__()
         self.tiler: Tiler | None = None
@@ -330,10 +326,10 @@
         return patch_scores, locations
 
     def compute_anomaly_score(
-            self,
-            patch_scores: torch.Tensor,
-            locations: torch.Tensor,
-            embedding: torch.Tensor,
+        self,
+        patch_scores: torch.Tensor,
+        locations: torch.Tensor,
+        embedding: torch.Tensor,
     ) -> torch.Tensor:
         """Compute image-level anomaly scores.
 
