"""Mixin for exporting anomaly detection models to disk.

This mixin provides functionality to export models to various formats:
- PyTorch (.pt)
- ONNX (.onnx)
- OpenVINO IR (.xml/.bin)

The mixin supports different compression types for OpenVINO exports:
- FP16 compression
- INT8 quantization
- Post-training quantization (PTQ)
- Accuracy-aware quantization (ACQ)

Example:
    Export a trained model to different formats:

    >>> from anomalib.models import Patchcore
    >>> from anomalib.data import Visa
    >>> from anomalib.deploy.export import CompressionType
    ...
    >>> # Initialize and train model
    >>> model = Patchcore()
    >>> datamodule = Visa()
    >>> # Export to PyTorch format
    >>> model.to_torch("./exports")
    >>> # Export to ONNX
    >>> model.to_onnx("./exports", input_size=(224, 224))
    >>> # Export to OpenVINO with INT8 quantization
    >>> model.to_openvino(
    ...     "./exports",
    ...     input_size=(224, 224),
    ...     compression_type=CompressionType.INT8_PTQ,
    ...     datamodule=datamodule
    ... )
"""

# Copyright (C) 2024 Intel Corporation
# SPDX-License-Identifier: Apache-2.0

import logging
from collections.abc import Iterable
from pathlib import Path
from tempfile import TemporaryDirectory
from typing import TYPE_CHECKING, Any

import torch
from lightning.pytorch import LightningModule
from lightning_utilities.core.imports import module_available
from torch import nn
from torchmetrics import Metric

from anomalib import TaskType
from anomalib.data import AnomalibDataModule
from anomalib.deploy.export import CompressionType, ExportType

if TYPE_CHECKING:
    from importlib.util import find_spec

    if find_spec("openvino") is not None:
        from openvino import CompiledModel

logger = logging.getLogger(__name__)


class ExportMixin:
    """Mixin class that enables exporting models to various formats.

    This mixin provides methods to export models to PyTorch (.pt), ONNX (.onnx),
    and OpenVINO IR (.xml/.bin) formats. For OpenVINO exports, it supports
    different compression types including FP16, INT8, PTQ and ACQ.

    The mixin requires the host class to have:
        - A ``model`` attribute of type ``nn.Module``
        - A ``device`` attribute of type ``torch.device``
    """

    model: nn.Module
    device: torch.device

    def to_torch(
        self,
        export_root: Path | str,
        model_file_name: str = "model",
    ) -> Path:
        """Export model to PyTorch format.

        Args:
            export_root (Path | str): Path to the output folder
            model_file_name (str): Name of the exported model

        Returns:
            Path: Path to the exported PyTorch model (.pt file)

        Examples:
            Export a trained model to PyTorch format:

            >>> from anomalib.models import Patchcore
            >>> model = Patchcore()
            >>> # Train model...
            >>> model.to_torch("./exports")
            PosixPath('./exports/weights/torch/model.pt')
        """
        export_root = _create_export_root(export_root, ExportType.TORCH)
        pt_model_path = export_root / (model_file_name + ".pt")
        torch.save(
            obj={"model": self},
            f=pt_model_path,
        )
        return pt_model_path

    def to_onnx(
        self,
        export_root: Path | str,
        model_file_name: str = "model",
        input_size: tuple[int, int] | None = None,
    ) -> Path:
        """Export model to ONNX format.

        Args:
            export_root (Path | str): Path to the output folder
            model_file_name (str): Name of the exported model.
            input_size (tuple[int, int] | None): Input image dimensions (height, width).
                If ``None``, uses dynamic input shape. Defaults to ``None``

        Returns:
            Path: Path to the exported ONNX model (.onnx file)

        Examples:
            Export model with fixed input size:

            >>> from anomalib.models import Patchcore
            >>> model = Patchcore()
            >>> # Train model...
            >>> model.to_onnx("./exports", input_size=(224, 224))
            PosixPath('./exports/weights/onnx/model.onnx')

            Export model with dynamic input size:

            >>> model.to_onnx("./exports")
            PosixPath('./exports/weights/onnx/model.onnx')
        """
        export_root = _create_export_root(export_root, ExportType.ONNX)
        input_shape = torch.zeros((1, 3, *input_size)) if input_size else torch.zeros((1, 3, 1, 1))
        input_shape = input_shape.to(self.device)
        dynamic_axes = (
            {"input": {0: "batch_size"}, "output": {0: "batch_size"}}
            if input_size
            else {"input": {0: "batch_size", 2: "height", 3: "width"}, "output": {0: "batch_size"}}
        )
        onnx_path = export_root / (model_file_name + ".onnx")
        # apply pass through the model to get the output names
        assert isinstance(self, LightningModule)  # mypy
        output_names = [name for name, value in self.eval()(input_shape)._asdict().items() if value is not None]
        torch.onnx.export(
            self,
            (input_shape.to(self.device),),
            str(onnx_path),
            opset_version=14,
            dynamic_axes=dynamic_axes,
            input_names=["input"],
            output_names=output_names,
        )

        return onnx_path

    def to_openvino(
        self,
        export_root: Path | str,
        model_file_name: str = "model",
        input_size: tuple[int, int] | None = None,
        compression_type: CompressionType | None = None,
        datamodule: AnomalibDataModule | None = None,
        metric: Metric | None = None,
        ov_args: dict[str, Any] | None = None,
        task: TaskType | None = None,
    ) -> Path:
        """Export model to OpenVINO IR format.

        Args:
            export_root (Path | str): Path to the output folder
            model_file_name (str): Name of the exported model
            input_size (tuple[int, int] | None): Input image dimensions (height, width).
                If ``None``, uses dynamic input shape. Defaults to ``None``
            compression_type (CompressionType | None): Type of compression to apply.
                Options: ``FP16``, ``INT8``, ``INT8_PTQ``, ``INT8_ACQ``.
                Defaults to ``None``
            datamodule (AnomalibDataModule | None): DataModule for quantization.
                Required for ``INT8_PTQ`` and ``INT8_ACQ``. Defaults to ``None``
            metric (Metric | None): Metric for accuracy-aware quantization.
                Required for ``INT8_ACQ``. Defaults to ``None``
            ov_args (dict[str, Any] | None): OpenVINO model optimizer arguments.
                Defaults to ``None``
            task (TaskType | None): Task type (classification/segmentation).
                Defaults to ``None``

        Returns:
            Path: Path to the exported OpenVINO model (.xml file)

        Raises:
            ModuleNotFoundError: If OpenVINO is not installed
            ValueError: If required arguments for quantization are missing

        Examples:
            Export model with FP16 compression:

            >>> model.to_openvino(
            ...     "./exports",
            ...     input_size=(224, 224),
            ...     compression_type=CompressionType.FP16
            ... )

            Export with INT8 post-training quantization:

            >>> model.to_openvino(
            ...     "./exports",
            ...     compression_type=CompressionType.INT8_PTQ,
            ...     datamodule=datamodule
            ... )
        """
        if not module_available("openvino"):
            logger.exception("Could not find OpenVINO. Please check OpenVINO installation.")
            raise ModuleNotFoundError

        import openvino as ov

        with TemporaryDirectory() as onnx_directory:
            model_path = self.to_onnx(onnx_directory, model_file_name, input_size)
            export_root = _create_export_root(export_root, ExportType.OPENVINO)
            ov_model_path = export_root / (model_file_name + ".xml")
            ov_args = {} if ov_args is None else ov_args

            model = ov.convert_model(model_path, **ov_args)
            if compression_type and compression_type != CompressionType.FP16:
                model = self._compress_ov_model(model, compression_type, datamodule, metric, task)

            # fp16 compression is enabled by default
            compress_to_fp16 = compression_type == CompressionType.FP16
            ov.save_model(model, ov_model_path, compress_to_fp16=compress_to_fp16)

        return ov_model_path

    def _compress_ov_model(
        self,
        model: "CompiledModel",
        compression_type: CompressionType | None = None,
        datamodule: AnomalibDataModule | None = None,
        metric: Metric | None = None,
        task: TaskType | None = None,
    ) -> "CompiledModel":
        """Compress OpenVINO model using NNCF.

        Args:
            model (CompiledModel): OpenVINO model to compress
            compression_type (CompressionType | None): Type of compression to apply.
                Defaults to ``None``
            datamodule (AnomalibDataModule | None): DataModule for quantization.
                Required for ``INT8_PTQ`` and ``INT8_ACQ``. Defaults to ``None``
            metric (Metric | None): Metric for accuracy-aware quantization.
                Required for ``INT8_ACQ``. Defaults to ``None``
            task (TaskType | None): Task type (classification/segmentation).
                Defaults to ``None``

        Returns:
            CompiledModel: Compressed OpenVINO model

        Raises:
            ModuleNotFoundError: If NNCF is not installed
            ValueError: If compression type is not recognized
        """
        if not module_available("nncf"):
            logger.exception("Could not find NCCF. Please check NNCF installation.")
            raise ModuleNotFoundError

        import nncf

        if compression_type == CompressionType.INT8:
            model = nncf.compress_weights(model)
        elif compression_type == CompressionType.INT8_PTQ:
            model = self._post_training_quantization_ov(model, datamodule)
        elif compression_type == CompressionType.INT8_ACQ:
            model = self._accuracy_control_quantization_ov(model, datamodule, metric, task)
        else:
            msg = f"Unrecognized compression type: {compression_type}"
            raise ValueError(msg)

        return model

    @staticmethod
    def _post_training_quantization_ov(
        model: "CompiledModel",
        datamodule: AnomalibDataModule | None = None,
    ) -> "CompiledModel":
        """Apply post-training quantization to OpenVINO model.

        Args:
            model (CompiledModel): OpenVINO model to quantize
            datamodule (AnomalibDataModule | None): DataModule for calibration.
                Must contain at least 300 images. Defaults to ``None``

        Returns:
            CompiledModel: Quantized OpenVINO model

        Raises:
            ValueError: If datamodule is not provided
        """
        import nncf

        if datamodule is None:
            msg = "Datamodule must be provided for OpenVINO INT8_PTQ compression"
            raise ValueError(msg)
        datamodule.setup("fit")

        model_input = model.input(0)

        if model_input.partial_shape[0].is_static:
            datamodule.train_batch_size = model_input.shape[0]

        dataloader = datamodule.val_dataloader()
        if len(dataloader.dataset) < 300:
            logger.warning(
                f">300 images recommended for INT8 quantization, found only {len(dataloader.dataset)} images",
            )

        calibration_dataset = nncf.Dataset(dataloader, lambda x: x["image"])
        return nncf.quantize(model, calibration_dataset)

    @staticmethod
    def _accuracy_control_quantization_ov(
        model: "CompiledModel",
        datamodule: AnomalibDataModule | None = None,
        metric: Metric | None = None,
        task: TaskType | None = None,
    ) -> "CompiledModel":
        """Apply accuracy-aware quantization to OpenVINO model.

        Args:
            model (CompiledModel): OpenVINO model to quantize
            datamodule (AnomalibDataModule | None): DataModule for calibration
                and validation. Must contain at least 300 images.
                Defaults to ``None``
            metric (Metric | None): Metric to measure accuracy during quantization.
                Higher values should indicate better performance.
                Defaults to ``None``
            task (TaskType | None): Task type (classification/segmentation).
                Defaults to ``None``

        Returns:
            CompiledModel: Quantized OpenVINO model

        Raises:
            ValueError: If datamodule or metric is not provided
        """
        import nncf

        if datamodule is None:
            msg = "Datamodule must be provided for OpenVINO INT8_PTQ compression"
            raise ValueError(msg)
        datamodule.setup("fit")

        # if task is not provided, use the task from the datamodule
        task = task or datamodule.task

        if metric is None:
            msg = "Metric must be provided for OpenVINO INT8_ACQ compression"
            raise ValueError(msg)

        model_input = model.input(0)

        if model_input.partial_shape[0].is_static:
            datamodule.train_batch_size = model_input.shape[0]
            datamodule.eval_batch_size = model_input.shape[0]

        dataloader = datamodule.val_dataloader()
        if len(dataloader.dataset) < 300:
            logger.warning(
                f">300 images recommended for INT8 quantization, found only {len(dataloader.dataset)} images",
            )

        calibration_dataset = nncf.Dataset(dataloader, lambda x: x["image"])
        validation_dataset = nncf.Dataset(datamodule.test_dataloader())

        # validation function to evaluate the quality loss after quantization
        def val_fn(nncf_model: "CompiledModel", validation_data: Iterable) -> float:
            for batch in validation_data:
                preds = torch.from_numpy(nncf_model(batch["image"])[0])
                target = batch["label"] if task == TaskType.CLASSIFICATION else batch["mask"][:, None, :, :]
                metric.update(preds, target)
            return metric.compute()

        return nncf.quantize_with_accuracy_control(model, calibration_dataset, validation_dataset, val_fn)

<<<<<<< HEAD
    def _get_metadata(
        self,
        task: TaskType | None = None,
    ) -> dict[str, Any]:
        """Get metadata for the exported model.

        Args:
            task (TaskType | None): Task type.
                Defaults to None.

        Returns:
            dict[str, Any]: Metadata for the exported model.
        """
        model_metadata = {}
        cached_metadata: dict[str, Number | torch.Tensor] = {}
        for threshold_name in ("image_threshold", "pixel_threshold"):
            if hasattr(self, threshold_name):
                cached_metadata[threshold_name] = getattr(self, threshold_name).cpu().value
        if hasattr(self, "normalization_metrics") and self.normalization_metrics.state_dict() is not None:
            for key, value in self.normalization_metrics.state_dict().items():
                cached_metadata[key] = value.cpu()
        # Remove undefined values by copying in a new dict
        model_metadata = {key: val for key, val in cached_metadata.items() if not np.isinf(val).all()}
        del cached_metadata
        metadata = {"task": task, **model_metadata}

        # Convert torch tensors to python lists or values for json serialization.
        for key, value in metadata.items():
            if isinstance(value, torch.Tensor):
                metadata[key] = value.numpy().tolist()

        return metadata


def _write_metadata_to_json(metadata: dict[str, Any], export_root: Path) -> None:
    """Write metadata to json file.

    Args:
        metadata (dict[str, Any]): Metadata to export.
        export_root (Path): Path to the exported model.
    """
    with (export_root / "metadata.json").open("w", encoding="utf-8") as metadata_file:
        json.dump(metadata, metadata_file, ensure_ascii=False, indent=4)

=======
>>>>>>> 030c2df6

def _create_export_root(export_root: str | Path, export_type: ExportType) -> Path:
    """Create directory structure for model export.

    Args:
        export_root (str | Path): Root directory for exports
        export_type (ExportType): Type of export (torch/onnx/openvino)

    Returns:
        Path: Created directory path
    """
    export_root = Path(export_root) / "weights" / export_type.value
    export_root.mkdir(parents=True, exist_ok=True)
    return export_root<|MERGE_RESOLUTION|>--- conflicted
+++ resolved
@@ -389,53 +389,6 @@
 
         return nncf.quantize_with_accuracy_control(model, calibration_dataset, validation_dataset, val_fn)
 
-<<<<<<< HEAD
-    def _get_metadata(
-        self,
-        task: TaskType | None = None,
-    ) -> dict[str, Any]:
-        """Get metadata for the exported model.
-
-        Args:
-            task (TaskType | None): Task type.
-                Defaults to None.
-
-        Returns:
-            dict[str, Any]: Metadata for the exported model.
-        """
-        model_metadata = {}
-        cached_metadata: dict[str, Number | torch.Tensor] = {}
-        for threshold_name in ("image_threshold", "pixel_threshold"):
-            if hasattr(self, threshold_name):
-                cached_metadata[threshold_name] = getattr(self, threshold_name).cpu().value
-        if hasattr(self, "normalization_metrics") and self.normalization_metrics.state_dict() is not None:
-            for key, value in self.normalization_metrics.state_dict().items():
-                cached_metadata[key] = value.cpu()
-        # Remove undefined values by copying in a new dict
-        model_metadata = {key: val for key, val in cached_metadata.items() if not np.isinf(val).all()}
-        del cached_metadata
-        metadata = {"task": task, **model_metadata}
-
-        # Convert torch tensors to python lists or values for json serialization.
-        for key, value in metadata.items():
-            if isinstance(value, torch.Tensor):
-                metadata[key] = value.numpy().tolist()
-
-        return metadata
-
-
-def _write_metadata_to_json(metadata: dict[str, Any], export_root: Path) -> None:
-    """Write metadata to json file.
-
-    Args:
-        metadata (dict[str, Any]): Metadata to export.
-        export_root (Path): Path to the exported model.
-    """
-    with (export_root / "metadata.json").open("w", encoding="utf-8") as metadata_file:
-        json.dump(metadata, metadata_file, ensure_ascii=False, indent=4)
-
-=======
->>>>>>> 030c2df6
 
 def _create_export_root(export_root: str | Path, export_type: ExportType) -> Path:
     """Create directory structure for model export.
